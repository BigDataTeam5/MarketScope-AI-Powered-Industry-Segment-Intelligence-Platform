--- conflicted
+++ resolved
@@ -1,13 +1,9 @@
 # MarketScope AI: Healthcare Product Analytics 
 
-<<<<<<< HEAD
-MarketScope AI is an intelligent analytics platform that helps you understand and analyze different healthcare market segments using advanced AI and natural language processing.
-=======
 ## 👥 Team Members
 - **Yash Khavnekar** – Data Collection, Web Scraping, Sentiment Analysis (MCP)
 - **Shushil Girish** – Agent Integration, Backend + ETL (LangGraph, FastAPI, Airflow)
 - **Riya Mate** – Frontend, Marketing Automation,Documentation, Codelabs
->>>>>>> 98a4249f
 
 ## Features
 
@@ -16,11 +12,7 @@
 - **Product Comparison** - Compare products across different segments
 - **Sales & Marketing Analysis** - Upload your sales data for AI-powered insights
 
-<<<<<<< HEAD
-## Getting Started
-=======
 **MarketScope** is a scalable AI-powered market intelligence platform designed to democratize access to industry insights. It integrates **structured data** from Snowflake Marketplace with **real-time unstructured data** like product re pricing from vendors. Informed by foundational marketing literature (e.g., *Philip Kotler’s Marketing Management*), the platform delivers pricing analysis, sentiment breakdowns, and market sizing (TAM/SAM/SOM) to help startups, SMBs, and analysts explore opportunities without costly reports or consultants.
->>>>>>> 98a4249f
 
 ### Prerequisites
 
@@ -33,10 +25,6 @@
 #### Simple Method
 Run the simplified starter script:
 
-<<<<<<< HEAD
-```bash
-python run_servers.py
-=======
 ---
 
 ## 🔧 Architecture Overview
@@ -54,7 +42,66 @@
 
 ---
 ## File Structure
->>>>>>> 98a4249f
+```
+MarketScope-AI-Powered-Industry-Segment-Intelligence-Platform/
+│
+├── Airflow/                            # Airflow pipeline components
+│   ├── dags/                           # Airflow DAGs
+│   │   └── book_to_vector_pipeline.py  # PDF processing pipeline
+│   ├── config/                         # Configuration files
+│   │   └── book.json                   # Book processing config
+│   └── utils/                          # Utility modules
+│       ├── mistralparsing_userpdf.py   # PDF parsing
+│       └── chunking.py                 # Text chunking utilities
+│
+├── mcp_server/                         # Master Control Program server
+│   ├── __init__.py
+│   ├── server.py                       # Main MCP server implementation
+│   ├── config.py                       # Server configuration
+│   ├── models.py                       # Data models for MCP
+│   ├── utils/                          # MCP utilities
+│   │   ├── __init__.py
+│   │   ├── auth.py                     # Authentication utilities
+│   │   └── logging.py                  # Logging configuration
+│   └── services/                       # Core MCP services
+│       ├── __init__.py
+│       ├── session_manager.py          # Session management
+│       ├── agent_registry.py           # Agent registration/discovery 
+│       └── task_queue.py               # Task scheduling
+│
+├── agents/                             # Specialized agents
+│   ├── __init__.py
+│   ├── base_agent.py                   # Base agent class
+│   ├── analysis_agent/                 # Analysis agent
+│   │   ├── __init__.py
+│   │   ├── server.py                   # Analysis agent server
+│   │   └── analyzers/                  # Analysis modules
+│   │       └── market_analyzer.py      # Market analysis
+│   │
+│   ├── research_agent/                 # Research agent
+│   │   ├── __init__.py
+│   │   ├── server.py                   # Research agent server
+│   │   └── knowledge_base.py           # Knowledge retrieval
+│   │
+│   └── marketing_agent/                # Marketing agent
+│       ├── __init__.py
+│       ├── server.py                   # Marketing agent server
+│       └── generators/                 # Content generation
+│           └── content_generator.py    # Marketing content
+│
+├── client/                             # Client applications
+│   ├── cli/                            # Command line interface
+│   │   └── marketscope_cli.py          # CLI tool
+│   └── web/                            # Web interface
+│       ├── app.py                      # Web app
+│       ├── static/                     # Static assets
+│       └── templates/                  # HTML templates
+│
+├── setup_pinecone.py                   # Pinecone setup script
+├── requirements.txt                    # Dependencies
+├── .env.example                        # Example environment variables
+├── README.md                           # Project documentation
+└── docker-compose.yml                  # Container orchestration
 ```
 
 This will:
@@ -65,29 +112,10 @@
 
 #### Manual Setup
 
-<<<<<<< HEAD
 1. Install dependencies:
 ```bash
 pip install -r requirements.txt
 ```
-=======
-1. User selects industry and product segment via Streamlit dashboard.
-2. FastAPI backend triggers LangGraph agents (Industry, Segment, Review, Strategy).
-3. Agents fetch:
-   - Industry/segment metadata from Snowflake
-   - Review sentiment and pricing via web scraping/search
-   - Strategic insights from Kotler-based frameworks
-4. Insights rendered with TAM/SAM/SOM funnel + visual KPIs
-
----
-
-## 🚀 Deployment
-
-- **Frontend + Backend**: GCP Cloud Run (containerized with Docker)
-- **Pipelines**: Cloud Composer (Airflow DAG orchestration)
-- **CI/CD**: GitHub Actions for pipeline updates and app deployment
-- **Secrets & Cache**:  GCP Secret Manager
->>>>>>> 98a4249f
 
 2. Start the API server:
 ```bash
@@ -107,15 +135,12 @@
 - `agents/` - AI agents for analysis
 - `config/` - Application configuration
 
-## Healthcare Segments
+- **Frontend + Backend**: GCP Cloud Run (containerized with Docker)
+- **Pipelines**: Cloud Composer (Airflow DAG orchestration)
+- **CI/CD**: GitHub Actions for pipeline updates and app deployment
+- **Secrets & Cache**:  GCP Secret Manager
 
-<<<<<<< HEAD
 The platform supports analysis across these healthcare segments:
-=======
-- Democratize access to industry research insights
-- Automate market sizing (TAM/SAM/SOM) and tier classification
-- Provide book-informed strategic Q&A based on marketing theory
->>>>>>> 98a4249f
 
 - Diagnostic Segment
 - Supplement Segment
@@ -132,7 +157,9 @@
 3. Upload your CSV file or use the sample data
 4. Click "Analyze Data"
 
-## RAG for Marketing Knowledge
+- Democratize access to industry research insights
+- Automate market sizing (TAM/SAM/SOM) and tier classification
+- Provide book-informed strategic Q&A based on marketing theory
 
 MarketScope includes a Retrieval Augmented Generation (RAG) system that provides access to marketing knowledge from Philip Kotler's Marketing Management book:
 

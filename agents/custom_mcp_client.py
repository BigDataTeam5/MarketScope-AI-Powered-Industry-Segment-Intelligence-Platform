--- conflicted
+++ resolved
@@ -181,82 +181,44 @@
 
 
 class MCPClient:
-    """Synchronous client for MCP servers"""
-    
-    def __init__(self, base_url):
-        self.base_url = base_url
-        logger.info(f"Initialized MCPClient with URL: {base_url}")
-        
-    def invoke(self, tool_name, params=None):
-        """Invoke a tool synchronously"""
-        try:
-            response = requests.post(
-                f"{self.base_url}/invoke/{tool_name}",
-                json=params or {},
-                headers={"Content-Type": "application/json"},
-                timeout=60
-            )
-            
-            if response.status_code == 200:
-                return response.json()
-            else:
-                logger.error(f"Request failed with status {response.status_code}: {response.text}")
-                return {
-                    "status": "error", 
-                    "message": f"Request failed with status {response.status_code}"
-                }
-        except Exception as e:
-            logger.error(f"Exception invoking MCP tool: {str(e)}")
-            return {
-                "status": "error",
-                "message": f"Error invoking MCP tool: {str(e)}"
-            }
-    
-    # Add an alias for compatibility
-    invoke_sync = invoke
-
-
-class SimpleMCPClient:
-    """Simple client for interacting with MCP servers"""
-    
-<<<<<<< HEAD
-    def __init__(self, base_url):
-        import logging
-        self.base_url = base_url
-        self.logger = logging.getLogger("mcp_client")
-        print(f"Initialized SimpleMCPClient with base_url: {base_url}")
-    
-    def invoke(self, tool_name, params=None):
-        """Invoke an MCP tool on the server"""
-        import requests
-        try:
-            # The correct endpoint structure for FastMCP
-            url = f"{self.base_url}/invoke/{tool_name}"
-            print(f"Invoking tool: {tool_name} at URL: {url}")
-            
-            response = requests.post(
-                url,
-                json=params or {},
-                headers={"Content-Type": "application/json"},
-                timeout=60
-            )
-            
-            if response.status_code == 200:
-                return response.json()
-            else:
-                error_msg = f"Request failed with status {response.status_code}: {response.text}"
-                print(f"Error: {error_msg}")
-                return {
-                    "status": "error",
-                    "message": error_msg
-                }
-        except Exception as e:
-            print(f"Exception calling MCP: {str(e)}")
-            return {
-                "status": "error",
-                "message": f"Error invoking MCP tool: {str(e)}"
-            }
-=======
+    """MCP Client wrapper for different services"""
+    
+    # Map of service names to their base URLs
+    SERVICE_URLS = {
+        "snowflake": "http://localhost:8004",  
+        "market_analysis": "http://localhost:8001",
+        "segment": "http://localhost:8003",
+        "sales_analytics": "http://localhost:8002",
+        "unified": f"http://localhost:{Config.MCP_PORT}",
+        "marketscope": f"http://localhost:{Config.MCP_PORT}"
+    }
+    
+    # Class-level event loop manager
+    _loop_manager = EventLoopManager()
+    _clients: Dict[str, CustomMCPClient] = {}
+    _lock = asyncio.Lock()
+    
+    def __init__(self, service_name: str):
+        """Initialize an MCP client for a specific service"""
+        if service_name not in self.SERVICE_URLS:
+            raise ValueError(f"Unknown service: {service_name}")
+        
+        # Get service URL with environment override
+        service_url = os.environ.get(
+            f"{service_name.upper()}_MCP_URL",
+            self.SERVICE_URLS[service_name]
+        )
+        
+        self.service_name = service_name
+        self.service_url = service_url
+    
+    async def _get_client(self) -> CustomMCPClient:
+        """Get or create a CustomMCPClient instance"""
+        async with self._lock:
+            if self.service_name not in self._clients:
+                self._clients[self.service_name] = CustomMCPClient(self.service_url)
+            return self._clients[self.service_name]
+    
     async def get_tools(self, force_refresh: bool = False) -> List[Dict[str, Any]]:
         """Get tools from the service"""
         client = await self._get_client()
@@ -268,18 +230,16 @@
         return await client.invoke(tool_name, parameters)
     
     def invoke_sync(self, tool_name: str, parameters: Dict[str, Any]) -> Any:
-        """Synchronous version of invoke that manages its own event loop"""
-        try:
-            loop = asyncio.new_event_loop()
-            asyncio.set_event_loop(loop)
-            try:
-                return loop.run_until_complete(self.invoke(tool_name, parameters))
-            finally:
-                loop.close()
-        except Exception as e:
-            logger.error(f"Error in invoke_sync for {tool_name}: {str(e)}")
-            return {"status": "error", "message": str(e)}
->>>>>>> eb1f6cd8
-    
-    # Add an alias for compatibility with different client implementations
-    invoke_sync = invoke+        """Synchronous version of invoke"""
+        loop = asyncio.new_event_loop()
+        asyncio.set_event_loop(loop)
+        try:
+            return loop.run_until_complete(self.invoke(tool_name, parameters))
+        finally:
+            loop.close()
+    
+    async def close(self):
+        """Close the client"""
+        if self.service_name in self._clients:
+            await self._clients[self.service_name].close()
+            del self._clients[self.service_name]
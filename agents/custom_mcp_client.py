"""
Custom MCP Client for connecting to MCP servers
"""
import logging
import json
import aiohttp
import asyncio
from typing import Dict, Any, List, Optional, Union
import os
import requests

# Import Config
try:
    from config.config import Config
except ImportError:
    # Default config if import fails
    class Config:
        MCP_PORT = 8000
        API_PORT = 8001

# Set up logging
logging.basicConfig(level=logging.INFO)
logger = logging.getLogger("custom_mcp_client")

class EventLoopManager:
    """Singleton to manage event loops across threads"""
    _instance = None
    _lock = asyncio.Lock()
    
    def __new__(cls):
        if cls._instance is None:
            cls._instance = super(EventLoopManager, cls).__new__(cls)
            cls._instance.loop = None
        return cls._instance
    
    async def get_loop(self):
        """Get or create an event loop for the current context"""
        async with self._lock:
            try:
                loop = asyncio.get_event_loop()
                if loop.is_closed():
                    loop = asyncio.new_event_loop()
                    asyncio.set_event_loop(loop)
                self.loop = loop
                return loop
            except RuntimeError:
                loop = asyncio.new_event_loop()
                asyncio.set_event_loop(loop)
                self.loop = loop
                return loop

class CustomMCPClient:
    """
    Custom client for connecting to MCP servers.
    Provides functionality for tool discovery and invocation.
    """
    
    def __init__(self, base_url: str, timeout: int = 30):
        self.base_url = base_url
        self.timeout = timeout
        self.tools_cache = None
        self.session = None
        self.health_checked = False
        self._loop_manager = EventLoopManager()
        self._init_lock = asyncio.Lock()
    
    async def _ensure_loop(self):
        """Ensure we have a valid event loop"""
        return await self._loop_manager.get_loop()
    
    async def _ensure_session(self):
        """Ensure aiohttp session is initialized"""
        async with self._init_lock:
            if self.session is None or self.session.closed:
                await self._ensure_loop()
                self.session = aiohttp.ClientSession(
                    timeout=aiohttp.ClientTimeout(total=self.timeout)
                )
    
    async def _check_server_health(self) -> bool:
        """Check if the server is healthy"""
        if self.health_checked:
            return True
        
        try:
            await self._ensure_session()
            async with self.session.get(f"{self.base_url}/health") as response:
                if response.status == 200:
                    self.health_checked = True
                    return True
                return False
        except Exception as e:
            logger.error(f"Health check failed: {str(e)}")
            return False
    
    async def get_tools(self, force_refresh: bool = False) -> List[Dict[str, Any]]:
        """Get available tools from the MCP server"""
        if not force_refresh and self.tools_cache is not None:
            return self.tools_cache
        
        await self._ensure_session()
        await self._ensure_loop()
        
        # First try /mcp/tools
        try:
            logger.info(f"Fetching tools from: {self.base_url}/mcp/tools")
            async with self.session.get(f"{self.base_url}/mcp/tools") as response:
                if response.status == 200:
                    self.tools_cache = await response.json()
                    return self.tools_cache
        except Exception as e:
            logger.warning(f"Error fetching tools from /mcp/tools: {str(e)}")
        
        # Fall back to /tools
        try:
            logger.info(f"Falling back to: {self.base_url}/tools")
            async with self.session.get(f"{self.base_url}/tools") as response:
                if response.status == 200:
                    self.tools_cache = await response.json()
                    return self.tools_cache
        except Exception as e:
            logger.error(f"Error getting tools: {str(e)}")
        
        return []
    
    async def invoke(self, tool_name: str, parameters: Dict[str, Any] = None) -> Any:
        """Invoke a tool on the MCP server"""
        if not await self._check_server_health():
            raise Exception("Server is not healthy")
        
        await self._ensure_session()
        await self._ensure_loop()
        
        # Prepare request payload
        payload = {
            "name": tool_name,
            "parameters": parameters or {}
        }
        
        # First try /mcp/tools/{tool_name}/invoke
        try:
            invoke_url = f"{self.base_url}/mcp/tools/{tool_name}/invoke"
            logger.info(f"Invoking tool at {invoke_url}")
            
            async with self.session.post(invoke_url, json=payload) as response:
                if response.status == 200:
                    return await response.json()
        except Exception as e:
            logger.warning(f"Error invoking tool at {invoke_url}: {str(e)}")
        
        # Fall back to /tools/{tool_name}/invoke
        try:
            invoke_url = f"{self.base_url}/tools/{tool_name}/invoke"
            logger.info(f"Falling back to: {invoke_url}")
            
            async with self.session.post(invoke_url, json=payload) as response:
                if response.status == 200:
                    result = await response.json()
                    return result.get("content", result)
                
                error_text = await response.text()
                logger.error(f"Error invoking tool {tool_name}: {error_text}")
                return f"Error invoking tool {tool_name}: {error_text}"
        except Exception as e:
            logger.error(f"Error invoking tool {tool_name}: {str(e)}")
            return f"Error invoking tool {tool_name}: {str(e)}"
    
    async def close(self):
        """Close the HTTP session"""
        if self.session and not self.session.closed:
            await self.session.close()
    
    async def __aenter__(self):
        """Async context manager enter"""
        await self._ensure_session()
        return self
    
    async def __aexit__(self, exc_type, exc_val, exc_tb):
        """Async context manager exit"""
        await self.close()


class MCPClient:
    """MCP Client wrapper for different services"""
    
    # Map of service names to their base URLs
    SERVICE_URLS = {
        "snowflake": "http://localhost:8004",  
        "market_analysis": "http://localhost:8001",
        "segment": "http://localhost:8003",
        "sales_analytics": "http://localhost:8002",
        "unified": f"http://localhost:{Config.MCP_PORT}",
        "marketscope": f"http://localhost:{Config.MCP_PORT}"
    }
    
    # Class-level event loop manager
    _loop_manager = EventLoopManager()
    _clients: Dict[str, CustomMCPClient] = {}
    _lock = asyncio.Lock()
    
    def __init__(self, service_name: str):
        """Initialize an MCP client for a specific service"""
        if service_name not in self.SERVICE_URLS:
            raise ValueError(f"Unknown service: {service_name}")
        
        # Get service URL with environment override
        service_url = os.environ.get(
            f"{service_name.upper()}_MCP_URL",
            self.SERVICE_URLS[service_name]
        )
        
        self.service_name = service_name
        self.service_url = service_url
    
    async def _get_client(self) -> CustomMCPClient:
        """Get or create a CustomMCPClient instance"""
        async with self._lock:
            if self.service_name not in self._clients:
                self._clients[self.service_name] = CustomMCPClient(self.service_url)
            return self._clients[self.service_name]
    
    async def get_tools(self, force_refresh: bool = False) -> List[Dict[str, Any]]:
        """Get tools from the service"""
        client = await self._get_client()
        return await client.get_tools(force_refresh)
    
    async def invoke(self, tool_name: str, parameters: Dict[str, Any]) -> Any:
        """Invoke a tool on the service"""
        client = await self._get_client()
        return await client.invoke(tool_name, parameters)
    
    def invoke_sync(self, tool_name: str, parameters: Dict[str, Any]) -> Any:
<<<<<<< HEAD
        """Synchronous version of invoke that safely handles event loops"""
        try:
            # Special case for query_marketing_book due to event loop issues
            if tool_name == "query_marketing_book":
                return self._invoke_marketing_book_directly(parameters)
                
            # Check if we're already in an event loop
            try:
                loop = asyncio.get_running_loop()
                # If we get here, we're in an event loop, use ThreadPoolExecutor to avoid conflicts
                import concurrent.futures
                with concurrent.futures.ThreadPoolExecutor() as pool:
                    future = pool.submit(self._run_in_new_loop, self.invoke, tool_name, parameters)
                    try:
                        return future.result(timeout=30)  # 30-second timeout
                    except concurrent.futures.TimeoutError:
                        logger.warning(f"Timeout invoking {tool_name} in separate thread")
                        return {"status": "error", "message": f"Timeout invoking {tool_name}"}
            except RuntimeError:
                # No running event loop, we can safely create one
                loop = asyncio.new_event_loop()
                asyncio.set_event_loop(loop)
                try:
                    return loop.run_until_complete(self.invoke(tool_name, parameters))
                finally:
                    loop.close()
        except Exception as e:
            logger.error(f"Error in invoke_sync for {tool_name}: {str(e)}")
            return {"status": "error", "message": str(e)}
            
    def _run_in_new_loop(self, coro_func, *args, **kwargs):
        """Run a coroutine function in a new event loop in the current thread"""
        loop = asyncio.new_event_loop()
        asyncio.set_event_loop(loop)
        try:
            return loop.run_until_complete(coro_func(*args, **kwargs))
        finally:
            loop.close()
            
    def _invoke_marketing_book_directly(self, parameters: Dict[str, Any]) -> Any:
        """Directly invoke the marketing book query endpoint without asyncio to avoid event loop issues"""
        try:
            import requests
            import json
            
            # Prepare request payload
            payload = {
                "name": "query_marketing_book",
                "parameters": parameters
            }
            
            # Try both endpoint patterns
            endpoints = [
                f"{self.service_url}/tools/query_marketing_book/invoke",
                f"{self.service_url}/mcp/tools/query_marketing_book/invoke"
            ]
            
            for endpoint in endpoints:
                try:
                    logger.info(f"Directly invoking marketing book query at: {endpoint}")
                    response = requests.post(
                        endpoint, 
                        json=payload,
                        timeout=30,
                        headers={"Content-Type": "application/json"}
                    )
                    
                    if response.status_code == 200:
                        result = response.json()
                        return result.get("content", result)
                except Exception as e:
                    logger.warning(f"Error with endpoint {endpoint}: {str(e)}")
                    continue
            
            # If we get here, both attempts failed
            logger.error("All direct invocation attempts for marketing book query failed")
            
            # Return a graceful fallback response
            return {
                "status": "error", 
                "chunks": [],
                "message": "Failed to query marketing book service. Using fallback chunks."
            }
            
        except Exception as e:
            logger.error(f"Error in direct marketing book invocation: {str(e)}")
            return {"status": "error", "message": str(e), "chunks": []}
=======
        """Synchronous version of invoke"""
        loop = asyncio.new_event_loop()
        asyncio.set_event_loop(loop)
        try:
            return loop.run_until_complete(self.invoke(tool_name, parameters))
        finally:
            loop.close()
>>>>>>> bf055158
    
    async def close(self):
        """Close the client"""
        if self.service_name in self._clients:
            await self._clients[self.service_name].close()
            del self._clients[self.service_name]<|MERGE_RESOLUTION|>--- conflicted
+++ resolved
@@ -230,7 +230,6 @@
         return await client.invoke(tool_name, parameters)
     
     def invoke_sync(self, tool_name: str, parameters: Dict[str, Any]) -> Any:
-<<<<<<< HEAD
         """Synchronous version of invoke that safely handles event loops"""
         try:
             # Special case for query_marketing_book due to event loop issues
@@ -318,15 +317,6 @@
         except Exception as e:
             logger.error(f"Error in direct marketing book invocation: {str(e)}")
             return {"status": "error", "message": str(e), "chunks": []}
-=======
-        """Synchronous version of invoke"""
-        loop = asyncio.new_event_loop()
-        asyncio.set_event_loop(loop)
-        try:
-            return loop.run_until_complete(self.invoke(tool_name, parameters))
-        finally:
-            loop.close()
->>>>>>> bf055158
     
     async def close(self):
         """Close the client"""
